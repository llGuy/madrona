--- conflicted
+++ resolved
@@ -20,14 +20,7 @@
     void *hostAllocatorAddr;
     void *hostPrintAddr;
     void *tmpAllocatorAddr;
-<<<<<<< HEAD
-    void **rendererASInstancesAddrs;
-    void *rendererInstanceCountsAddr;
-    void *rendererBLASesAddr;
-    void *rendererViewDatasAddr;
     void *deviceTracingAddr;
-=======
->>>>>>> 45b840eb
     uint32_t numWorldDataBytes;
     uint32_t numWorlds;
     uint32_t jobGridsOffset;
